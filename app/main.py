--- conflicted
+++ resolved
@@ -1165,11 +1165,7 @@
         return RedirectResponse(url="/login", status_code=status.HTTP_303_SEE_OTHER)
     context = _build_dashboard_context(db, user)
     tab_param = request.query_params.get("tab", "buchung").lower()
-<<<<<<< HEAD
     if tab_param not in {"buchung", "uebersicht", "salden", "konto"}:
-=======
-    if tab_param not in {"buchung", "uebersicht", "salden"}:
->>>>>>> fda31241
         tab_param = "buchung"
 
     overview_mode = request.query_params.get("overview", "day").lower()
