--- conflicted
+++ resolved
@@ -214,10 +214,7 @@
     ]
     env = os.environ.copy()
     env.setdefault("PYTHONUNBUFFERED", "1")
-<<<<<<< HEAD
     env.setdefault("ERFASSUNG_SKIP_SERVICE_RESTART", "1")
-=======
->>>>>>> 304d9659
     try:
         log_file_handle = UPDATE_LOG_PATH.open("w", encoding="utf-8")
     except OSError as exc:
@@ -1042,19 +1039,13 @@
         user_id=user.id,
         statuses=[models.VacationStatus.APPROVED],
     )
-<<<<<<< HEAD
     weekly_holiday_dates = crud.get_holiday_dates_in_range(db, week_start, week_end, holiday_region)
-=======
->>>>>>> 304d9659
     vacation_minutes_by_day = services.calculate_vacation_minutes_by_day(
         user,
         weekly_vacations,
         week_start,
         week_end,
-<<<<<<< HEAD
         weekly_holiday_dates,
-=======
->>>>>>> 304d9659
     )
     weekly_vacation_minutes = sum(vacation_minutes_by_day.values())
     weekly_total_minutes = sum(entry.worked_minutes for entry in weekly_entries) + weekly_vacation_minutes
@@ -1356,7 +1347,6 @@
     use_overtime_value = bool(use_overtime == "on" and user.overtime_vacation_enabled)
     overtime_minutes = 0
     if use_overtime_value:
-<<<<<<< HEAD
         overtime_minutes = services.calculate_required_vacation_minutes(
             user,
             start_date,
@@ -1371,9 +1361,6 @@
                 error="Nicht genügend Überstunden für diesen Zeitraum vorhanden",
             )
             return RedirectResponse(url=redirect, status_code=status.HTTP_303_SEE_OTHER)
-=======
-        overtime_minutes = services.calculate_required_vacation_minutes(user, start_date, end_date)
->>>>>>> 304d9659
     try:
         crud.create_vacation_request(
             db,
@@ -1474,7 +1461,6 @@
         user, selected_month.year, selected_month.month
     )
     vacations = crud.get_vacations_for_user(db, user.id)
-<<<<<<< HEAD
     region = crud.get_default_holiday_region(db)
     month_holidays = crud.get_holiday_dates_in_range(db, start_date, end_date, region)
     year_holidays = crud.get_holiday_dates_in_range(
@@ -1489,10 +1475,6 @@
         start_date,
         end_date,
         month_holidays,
-=======
-    vacation_minutes = services.calculate_approved_vacation_minutes(
-        user, vacations, start_date, end_date
->>>>>>> 304d9659
     )
     overtime_taken_minutes = services.calculate_vacation_overtime_in_range(
         user,
@@ -1554,7 +1536,6 @@
     error = request.query_params.get("error")
     vacations = crud.get_vacations_for_user(db, user.id)
     today = date.today()
-<<<<<<< HEAD
     region = crud.get_default_holiday_region(db)
     year_holidays = crud.get_holiday_dates_in_range(
         db,
@@ -1568,9 +1549,6 @@
         today.year,
         year_holidays,
     )
-=======
-    vacation_summary = services.calculate_vacation_summary(user, vacations, today.year)
->>>>>>> 304d9659
     pending_vacations = sum(
         1
         for vacation in vacations
@@ -1613,7 +1591,6 @@
         user, selected_month.year, selected_month.month
     )
     vacations = crud.get_vacations_for_user(db, user.id)
-<<<<<<< HEAD
     region = crud.get_default_holiday_region(db)
     month_holidays = crud.get_holiday_dates_in_range(db, start_date, end_date, region)
     year_holidays = crud.get_holiday_dates_in_range(
@@ -1628,10 +1605,6 @@
         start_date,
         end_date,
         month_holidays,
-=======
-    vacation_minutes = services.calculate_approved_vacation_minutes(
-        user, vacations, start_date, end_date
->>>>>>> 304d9659
     )
     overtime_taken_minutes = services.calculate_vacation_overtime_in_range(
         user,
@@ -1688,10 +1661,7 @@
             overtime_limit_excess_minutes=overtime_limit_excess_minutes,
             overtime_limit_remaining_minutes=overtime_limit_remaining_minutes,
             vacations=approved_vacations,
-<<<<<<< HEAD
             holiday_dates=month_holidays,
-=======
->>>>>>> 304d9659
         )
     except RuntimeError as exc:
         redirect_params = []
@@ -2114,10 +2084,7 @@
             vacation_minutes_total=report_data["vacation_minutes_total"],
             effective_minutes=report_data["effective_minutes"],
             vacations=report_data.get("vacations"),
-<<<<<<< HEAD
             holiday_dates=report_data.get("holiday_dates"),
-=======
->>>>>>> 304d9659
         )
     except RuntimeError as exc:
         params = list(request.query_params.multi_items())
@@ -2148,10 +2115,7 @@
         report_data.get("vacations"),
         period_start=report_data["start_date"],
         period_end=report_data["end_date"],
-<<<<<<< HEAD
         holiday_dates=report_data.get("holiday_dates"),
-=======
->>>>>>> 304d9659
     )
     filename = f"team_zeit_{report_data['period_filename']}.xlsx"
     return StreamingResponse(
@@ -3009,7 +2973,6 @@
         for vacation in crud.get_vacations_for_user(db, user_id)
         if vacation.status == models.VacationStatus.APPROVED
     ]
-<<<<<<< HEAD
     if entries:
         min_date = min(entry.work_date for entry in entries)
         max_date = max(entry.work_date for entry in entries)
@@ -3029,9 +2992,6 @@
         period_end=max_date,
         holiday_dates=holiday_dates,
     )
-=======
-    buffer = export_time_entries(entries, vacations)
->>>>>>> 304d9659
     filename = f"arbeitszeiten_{user.username}.xlsx"
     return StreamingResponse(
         buffer,
