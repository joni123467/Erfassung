--- conflicted
+++ resolved
@@ -219,15 +219,12 @@
     gap: 1.5rem;
 }
 
-<<<<<<< HEAD
 .dashboard-top__metrics {
     display: flex;
     flex-direction: column;
     gap: 1.5rem;
 }
 
-=======
->>>>>>> 3536f134
 .dashboard-top__intro {
     display: flex;
     flex-direction: column;
@@ -243,10 +240,7 @@
     display: flex;
     flex-direction: column;
     gap: 1.25rem;
-<<<<<<< HEAD
     font-size: 0.95rem;
-=======
->>>>>>> 3536f134
 }
 
 .dashboard-summary-card__header {
@@ -283,7 +277,6 @@
         grid-template-columns: minmax(320px, 1fr) minmax(420px, 1.25fr);
         align-items: stretch;
     }
-<<<<<<< HEAD
 
     .dashboard-top__metrics {
         display: grid;
@@ -291,8 +284,6 @@
         gap: 1.5rem;
         align-items: stretch;
     }
-=======
->>>>>>> 3536f134
 }
 
 .dashboard-summary__stats {
@@ -603,15 +594,12 @@
     gap: 1.5rem;
 }
 
-<<<<<<< HEAD
 .user-form__column {
     display: flex;
     flex-direction: column;
     gap: 1.5rem;
 }
 
-=======
->>>>>>> 3536f134
 .user-form__section {
     border: 1px solid #dbe3ff;
     border-radius: 12px;
@@ -620,14 +608,11 @@
     gap: 1rem;
 }
 
-<<<<<<< HEAD
 .user-form__option-group {
     display: grid;
     gap: 0.75rem;
 }
 
-=======
->>>>>>> 3536f134
 .user-form__section legend {
     font-weight: 700;
     color: #1f3c88;
