--- conflicted
+++ resolved
@@ -13,10 +13,7 @@
 const DB_VERSION = 2;
 const PUNCH_STORE = 'pendingPunches';
 const VACATION_STORE = 'pendingVacations';
-<<<<<<< HEAD
 const MOBILE_STATE_STORAGE_KEY = 'erfassungMobileState';
-=======
->>>>>>> 67e52a81
 
 const supportsIndexedDb = typeof indexedDB !== 'undefined';
 let localStorageUnavailable = false;
@@ -235,17 +232,10 @@
     },
   };
 }
-<<<<<<< HEAD
 
 const punchQueue = createQueue(PUNCH_STORE, 'erfassungPendingPunches');
 const vacationQueue = createQueue(VACATION_STORE, 'erfassungPendingVacations');
 
-=======
-
-const punchQueue = createQueue(PUNCH_STORE, 'erfassungPendingPunches');
-const vacationQueue = createQueue(VACATION_STORE, 'erfassungPendingVacations');
-
->>>>>>> 67e52a81
 function updateQueueIndicator({ punches = 0, vacations = 0, total = punches + vacations } = {}) {
   const info = document.getElementById(QUEUE_INFO_ID);
   const countElement = document.getElementById(QUEUE_COUNT_ID);
@@ -271,7 +261,6 @@
     }
   }
   setElementHidden(info, total === 0);
-<<<<<<< HEAD
 }
 
 async function refreshQueueIndicator() {
@@ -281,17 +270,6 @@
   return { punches, vacations, total };
 }
 
-=======
-}
-
-async function refreshQueueIndicator() {
-  const [punches, vacations] = await Promise.all([punchQueue.count(), vacationQueue.count()]);
-  const total = punches + vacations;
-  updateQueueIndicator({ punches, vacations, total });
-  return { punches, vacations, total };
-}
-
->>>>>>> 67e52a81
 async function flushPunchQueue() {
   const records = await punchQueue.all();
   if (!records.length) {
@@ -320,13 +298,10 @@
     }
   }
   const counts = await refreshQueueIndicator();
-<<<<<<< HEAD
   if (counts.total === 0 && mobileState?.pendingPunchSync) {
     mobileState.pendingPunchSync = false;
     persistMobileState();
   }
-=======
->>>>>>> 67e52a81
   if (processed > 0 && counts.total === 0) {
     dispatchSyncStatus('Alle zwischengespeicherten Aktionen wurden übertragen.', 'synced');
     showFeedback('Offline-Buchungen erfolgreich übertragen.', 'success');
@@ -457,7 +432,6 @@
 let workDurationTimerId = null;
 let modalController = null;
 
-<<<<<<< HEAD
 function persistMobileState() {
   if (!mobileState) {
     clearStoredMobileState();
@@ -794,235 +768,6 @@
     return;
   }
   mobileState.pendingPunchSync = true;
-=======
-function refreshControlStates() {
-  document.querySelectorAll('[data-toggle-disabled]').forEach((element) => {
-    const isHidden = !!element.closest('[hidden]');
-    setButtonDisabled(element, isHidden);
-  });
-}
-
-function applyStateVisibility(stateName, active) {
-  document.querySelectorAll(`[data-state="${stateName}"]`).forEach((element) => {
-    setElementHidden(element, !active);
-    element.setAttribute('aria-hidden', active ? 'false' : 'true');
-  });
-}
-
-function updateWorkDuration() {
-  if (!mobileState) {
-    return;
-  }
-  if (!mobileState.isWorking || !mobileState.startedAtMs) {
-    mobileState.workedLabel = '0:00';
-  } else {
-    let total = Date.now() - mobileState.startedAtMs;
-    total -= mobileState.totalBreakMs;
-    if (mobileState.onBreak && mobileState.breakStartedAtMs) {
-      total -= Date.now() - mobileState.breakStartedAtMs;
-    }
-    mobileState.workedLabel = formatDuration(total);
-  }
-  const workedElement = document.querySelector('[data-field="worked-duration"]');
-  if (workedElement) {
-    workedElement.textContent = mobileState.workedLabel || '0:00';
-  }
-}
-
-function startWorkTimer() {
-  if (workDurationTimerId) {
-    window.clearInterval(workDurationTimerId);
-    workDurationTimerId = null;
-  }
-  if (!mobileState || !mobileState.isWorking || !mobileState.startedAtMs) {
-    updateWorkDuration();
-    return;
-  }
-  updateWorkDuration();
-  workDurationTimerId = window.setInterval(updateWorkDuration, 30000);
-}
-
-function updateUiState() {
-  if (!mobileState) {
-    return;
-  }
-  applyStateVisibility('active', mobileState.isWorking);
-  applyStateVisibility('idle', !mobileState.isWorking);
-  applyStateVisibility('break-active', mobileState.isWorking && mobileState.onBreak);
-  applyStateVisibility('break-idle', mobileState.isWorking && !mobileState.onBreak);
-  applyStateVisibility('company-active', mobileState.isWorking && mobileState.hasCompany);
-
-  const headerStart = document.querySelector('[data-field="header-start"]');
-  if (headerStart) {
-    headerStart.textContent = mobileState.isWorking ? mobileState.startLabel || '--:--' : '';
-  }
-  const workStart = document.querySelector('[data-field="work-start"]');
-  if (workStart) {
-    workStart.textContent = mobileState.isWorking ? mobileState.startLabel || '--:--' : '';
-  }
-  const companyName = document.querySelector('[data-field="company-name"]');
-  if (companyName) {
-    companyName.textContent = mobileState.companyName || '';
-  }
-  const breakStart = document.querySelector('[data-field="break-start"]');
-  if (breakStart) {
-    breakStart.textContent = mobileState.onBreak ? mobileState.breakLabel || '--:--' : '';
-  }
-  const breakTotal = document.querySelector('[data-field="break-total"]');
-  if (breakTotal) {
-    breakTotal.textContent = mobileState.breakTotalLabel || '0:00';
-  }
-  refreshControlStates();
-  updateWorkDuration();
-  startWorkTimer();
-}
-
-function initializeMobileState() {
-  const root = document.querySelector(MOBILE_STATE_SELECTOR);
-  if (!root) {
-    return;
-  }
-  const data = root.dataset;
-  mobileState = {
-    isWorking: data.stateRunning === 'true',
-    onBreak: data.stateBreak === 'true',
-    hasCompany: data.stateCompany === 'true',
-    startedAtMs: data.startTimestamp ? Date.parse(data.startTimestamp) : null,
-    breakStartedAtMs: data.breakTimestamp ? Date.parse(data.breakTimestamp) : null,
-    totalBreakMs: Number(data.totalBreakMinutes || '0') * 60000,
-    startLabel: data.startLabel || '',
-    breakLabel: data.breakLabel || '',
-    breakTotalLabel: data.breakTotalLabel || (data.totalBreakMinutes ? formatDuration(Number(data.totalBreakMinutes) * 60000) : '0:00'),
-    companyName: data.companyName || '',
-    workedLabel: data.workedLabel || '0:00',
-  };
-  if (mobileState.isWorking && !mobileState.startedAtMs) {
-    mobileState.startedAtMs = Date.now();
-    mobileState.startLabel = formatTime(mobileState.startedAtMs);
-  }
-  updateUiState();
-}
-
-function determineCompanyName(form, payload) {
-  const newCompany = (payload.new_company_name || '').trim();
-  if (newCompany) {
-    return newCompany;
-  }
-  const select = form?.querySelector('select[name="company_id"]');
-  if (select && select instanceof HTMLSelectElement) {
-    const option = select.options[select.selectedIndex];
-    if (option && option.value) {
-      return option.textContent.trim();
-    }
-  }
-  return '';
-}
-
-function setWorkingState(startTimestamp, { hasCompany = false, companyName = '', resetBreak = true } = {}) {
-  if (!mobileState) {
-    return;
-  }
-  if (startTimestamp) {
-    mobileState.isWorking = true;
-    mobileState.startedAtMs = startTimestamp;
-    mobileState.startLabel = formatTime(startTimestamp);
-    if (resetBreak) {
-      mobileState.totalBreakMs = 0;
-      mobileState.breakTotalLabel = '0:00';
-    }
-    mobileState.onBreak = false;
-    mobileState.breakStartedAtMs = null;
-    mobileState.breakLabel = '';
-    mobileState.hasCompany = hasCompany;
-    mobileState.companyName = companyName;
-  } else {
-    mobileState.isWorking = false;
-    mobileState.startedAtMs = null;
-    mobileState.startLabel = '';
-    mobileState.totalBreakMs = 0;
-    mobileState.breakTotalLabel = '0:00';
-    mobileState.onBreak = false;
-    mobileState.breakStartedAtMs = null;
-    mobileState.breakLabel = '';
-    mobileState.hasCompany = false;
-    mobileState.companyName = '';
-  }
-  updateUiState();
-}
-
-function appendVacationPreview(payload, { offline = false, offlineId = null, status = 'pending' } = {}) {
-  const list = document.querySelector(VACATION_LIST_SELECTOR);
-  const empty = document.querySelector(VACATION_EMPTY_SELECTOR);
-  if (!list) {
-    return;
-  }
-  setElementHidden(list, false);
-  if (empty) {
-    setElementHidden(empty, true);
-  }
-  const item = document.createElement('li');
-  item.className = 'mobile-vacation';
-  if (offlineId) {
-    item.dataset.offlineId = String(offlineId);
-  }
-  const statusClass = offline ? 'offline' : status;
-  const statusLabels = {
-    approved: 'Genehmigt',
-    pending: 'Wartet auf Freigabe',
-    withdraw: 'Rücknahme angefragt',
-    cancelled: 'Zurückgezogen',
-    rejected: 'Abgelehnt',
-    offline: 'Offline gespeichert',
-  };
-  const statusLabel = statusLabels[statusClass] || 'Wartet auf Freigabe';
-
-  const header = document.createElement('header');
-  header.className = 'mobile-vacation__header';
-
-  const title = document.createElement('strong');
-  title.textContent = `${formatDateLabel(payload.start_date)} – ${formatDateLabel(payload.end_date)}`;
-  header.appendChild(title);
-
-  const statusElement = document.createElement('span');
-  statusElement.className = `mobile-vacation__status mobile-vacation__status--${statusClass}`;
-  statusElement.textContent = statusLabel;
-  header.appendChild(statusElement);
-  item.appendChild(header);
-
-  const meta = document.createElement('div');
-  meta.className = 'mobile-vacation__meta';
-  const type = document.createElement('span');
-  const useOvertime = payload.use_overtime === 'on' || payload.use_overtime === 'true';
-  type.textContent = useOvertime ? 'Überstundenabbau' : 'Urlaub';
-  meta.appendChild(type);
-  const comment = (payload.comment || '').trim();
-  if (comment) {
-    const commentElement = document.createElement('span');
-    commentElement.className = 'mobile-vacation__comment';
-    commentElement.textContent = comment;
-    meta.appendChild(commentElement);
-  }
-  item.appendChild(meta);
-
-  if (offline) {
-    const badge = document.createElement('span');
-    badge.className = 'mobile-vacation__badge';
-    badge.textContent = 'Synchronisation ausstehend';
-    item.appendChild(badge);
-  }
-
-  list.prepend(item);
-  const maxItems = 8;
-  while (list.children.length > maxItems) {
-    list.removeChild(list.lastElementChild);
-  }
-}
-
-function applyOfflinePunchAction(action, payload, form) {
-  if (!mobileState) {
-    return;
-  }
->>>>>>> 67e52a81
   const now = Date.now();
   switch (action) {
     case 'start_work':
